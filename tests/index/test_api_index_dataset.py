# coding=utf-8

from __future__ import absolute_import

import datetime
from collections import namedtuple
from contextlib import contextmanager
from copy import deepcopy

import pytest
from uuid import UUID

from datacube.index._datasets import DatasetResource
from datacube.index.exceptions import DuplicateRecordError
from datacube.model import DatasetType, MetadataType, Dataset
from datacube.drivers.manager import DriverManager

_nbar_uuid = UUID('f2f12372-8366-11e5-817e-1040f381a756')
_ortho_uuid = UUID('5cf41d98-eda9-11e4-8a8e-1040f381a756')
_telemetry_uuid = UUID('4ec8fe97-e8b9-11e4-87ff-1040f381a756')

# An NBAR with source datasets. Many fields have been removed to keep it semi-focused to our ingest test.
_EXAMPLE_NBAR = {
    'id': str(_nbar_uuid),
    'product_type': 'nbar_brdf',
    'checksum_path': 'package.sha1',
    'ga_label': 'LS8_OLITIRS_NBAR_P54_GALPGS01-002_112_079_20140126',
    'ga_level': 'P54',
    'size_bytes': 4550,
    'platform': {'code': 'LANDSAT_8'},
    'creation_dt': datetime.datetime(2014, 1, 26, 2, 5, 23, 126373).isoformat(),
    'instrument': {'name': 'OLI_TIRS'},
    'format': {'name': 'GeoTIFF'},
    'extent': {
        'center_dt': datetime.datetime(2014, 1, 26, 2, 5, 23, 126373).isoformat(),
        'coord': {
            'ul': {'lat': -26.37259, 'lon': 116.58914},
            'lr': {'lat': -28.48062, 'lon': 118.96145},
            'ur': {'lat': -26.36025, 'lon': 118.92432},
            'll': {'lat': -28.49412, 'lon': 116.58121}
        }
    },
    'lineage': {
        'machine': {},
        'source_datasets': {
            'ortho': {
                'product_level': 'L1T',
                'product_type': 'ortho',
                'id': str(_ortho_uuid),
                'usgs': {
                    'scene_id': 'LC81120792014026ASA00'
                },
                'extent': {
                    'center_dt': datetime.datetime(2014, 1, 26, 2, 5, 23, 126373).isoformat(),
                    'coord': {
                        'ul': {'lat': -26.37259, 'lon': 116.58914},
                        'lr': {'lat': -28.48062, 'lon': 118.96145},
                        'ur': {'lat': -26.36025, 'lon': 118.92432},
                        'll': {'lat': -28.49412, 'lon': 116.58121}
                    }
                },
                'size_bytes': 1854924494,
                'platform': {
                    'code': 'LANDSAT_8'},
                'creation_dt': datetime.datetime(2015, 4, 7, 0, 58, 8).isoformat(),
                'instrument': {'name': 'OLI_TIRS'},
                'checksum_path': 'package.sha1',
                'ga_label': 'LS8_OLITIRS_OTH_P51_GALPGS01-002_112_079_20140126',
                'grid_spatial': {
                    'projection': {
                        'map_projection': 'UTM',
                        'resampling_option': 'CUBIC_CONVOLUTION',
                        'zone': -50,
                        'geo_ref_points': {
                            'ul': {'y': 7082987.5, 'x': 459012.5},
                            'lr': {'y': 6847987.5, 'x': 692012.5},
                            'ur': {'y': 7082987.5, 'x': 692012.5},
                            'll': {'y': 6847987.5, 'x': 459012.5}
                        },
                        'orientation': 'NORTH_UP',
                        'datum': 'GDA94',
                        'ellipsoid': 'GRS80'
                    }
                },
                'acquisition': {
                    'groundstation': {
                        'code': 'ASA',
                        'eods_domain_code': '002',
                        'label': 'Alice Springs'
                    }
                },
                'format': {'name': 'GEOTIFF'},
                'lineage': {
                    'algorithm': {
                        'name': 'LPGS',
                        'parameters': {},
                        'version': '2.4.0'
                    },
                    'machine': {},
                    'source_datasets': {
                        'satellite_telemetry_data': {
                            'product_type': 'satellite_telemetry_data',
                            'checksum_path': 'package.sha1',
                            'id': str(_telemetry_uuid),
                            'ga_label': 'LS8_OLITIRS_STD-MD_P00_LC81160740742015089ASA00_'
                                        '116_074_20150330T022553Z20150330T022657',

                            'ga_level': 'P00',
                            'size_bytes': 637660782,
                            'platform': {
                                'code': 'LANDSAT_8'},
                            'creation_dt': datetime.datetime(2015, 4, 22, 6, 32, 4).isoformat(),
                            'instrument': {'name': 'OLI_TIRS'},
                            'format': {
                                'name': 'MD'},
                            'lineage': {
                                'source_datasets': {}
                            }
                        }
                    }
                }
            }
        }
    }
}

_EXAMPLE_METADATA_TYPE = MetadataType(
    {
        'name': 'eo',
        'dataset': dict(
            id=['id'],
            label=['ga_label'],
            creation_time=['creation_dt'],
            measurements=['image', 'bands'],
            sources=['lineage', 'source_datasets']
        )
    },
    dataset_search_fields={}
)

_EXAMPLE_DATASET_TYPE = DatasetType(
    _EXAMPLE_METADATA_TYPE,
    {
        'name': 'eo',
        'description': "",
        'metadata_type': 'eo',
        'metadata': {}
    }
)


def _build_dataset(doc):
    sources = {name: _build_dataset(src) for name, src in doc['lineage']['source_datasets'].items()}
    return Dataset(_EXAMPLE_DATASET_TYPE, doc, uris=['file://test.zzz'], sources=sources)


_EXAMPLE_NBAR_DATASET = _build_dataset(_EXAMPLE_NBAR)

DatasetRecord = namedtuple('DatasetRecord', ['id', 'metadata', 'dataset_type_ref', 'uris',
                                             'added', 'added_by', 'archived'])


class MockIndex(object):
    def __init__(self, db):
        self._db = db


class MockDb(object):
    def __init__(self):
        self.dataset = {}
        self.dataset_source = set()

    @contextmanager
    def begin(self):
        yield self

    @contextmanager
    def connect(self):
        yield self

    def get_dataset(self, id):
        return self.dataset.get(id, None)

<<<<<<< HEAD
    def get_locations(self, dataset):
        return ['file:xxx']

    def ensure_dataset_location(self, *args, **kwargs):
=======
    def ensure_dataset_locations(self, *args, **kwargs):
>>>>>>> e3c3baaf
        return

    def insert_dataset(self, metadata_doc, dataset_id, dataset_type_id):
        # Will we pretend this one was already ingested?
        if dataset_id in self.dataset:
            raise DuplicateRecordError('already ingested')

        self.dataset[dataset_id] = DatasetRecord(dataset_id, deepcopy(metadata_doc), dataset_type_id,
                                                 None, None, None, None)
        return True

    def insert_dataset_source(self, classifier, dataset_id, source_dataset_id):
        self.dataset_source.add((classifier, dataset_id, source_dataset_id))


class MockTypesResource(object):
    def __init__(self, type_):
        self.type = type_

    def get(self, *args, **kwargs):
        return self.type

    def get_by_name(self, *args, **kwargs):
        return self.type


def test_index_dataset():
    mock_db = MockDb()
    mock_index = MockIndex(mock_db)
    DriverManager(index=mock_index)
    mock_types = MockTypesResource(_EXAMPLE_DATASET_TYPE)
    datasets = DatasetResource(mock_db, mock_types)
    dataset = datasets.add(_EXAMPLE_NBAR_DATASET)

    ids = {d.id for d in mock_db.dataset.values()}
    assert ids == {_nbar_uuid, _ortho_uuid, _telemetry_uuid}

    # Three datasets (ours and the two embedded source datasets)
    assert len(mock_db.dataset) == 3

    # Our three datasets should be linked together
    # Nbar -> Ortho -> Telemetry
    assert len(mock_db.dataset_source) == 2
    assert mock_db.dataset_source == {
        ('ortho', _nbar_uuid, _ortho_uuid),
        ('satellite_telemetry_data', _ortho_uuid, _telemetry_uuid)
    }

    # Nothing ingested, because we reported the first as already ingested.
    dataset = datasets.add(_EXAMPLE_NBAR_DATASET)
    assert len(mock_db.dataset) == 3
    assert len(mock_db.dataset_source) == 2

    ds2 = deepcopy(_EXAMPLE_NBAR_DATASET)
    ds2.metadata_doc['product_type'] = 'zzzz'
    with pytest.raises(ValueError):
        dataset = datasets.add(ds2)


def test_index_already_ingested_source_dataset():
    mock_db = MockDb()
    mock_index = MockIndex(mock_db)
    DriverManager(index=mock_index)
    mock_types = MockTypesResource(_EXAMPLE_DATASET_TYPE)
    datasets = DatasetResource(mock_db, mock_types)
    dataset = datasets.add(_EXAMPLE_NBAR_DATASET.sources['ortho'])

    assert len(mock_db.dataset) == 2
    assert len(mock_db.dataset_source) == 1

    dataset = datasets.add(_EXAMPLE_NBAR_DATASET)
    assert len(mock_db.dataset) == 3
    assert len(mock_db.dataset_source) == 2


def test_index_two_levels_already_ingested():
    mock_db = MockDb()
    mock_index = MockIndex(mock_db)
    DriverManager(index=mock_index)
    mock_types = MockTypesResource(_EXAMPLE_DATASET_TYPE)
    datasets = DatasetResource(mock_db, mock_types)
    dataset = datasets.add(_EXAMPLE_NBAR_DATASET.sources['ortho'].sources['satellite_telemetry_data'])

    assert len(mock_db.dataset) == 1
    assert len(mock_db.dataset_source) == 0

    dataset = datasets.add(_EXAMPLE_NBAR_DATASET)
    assert len(mock_db.dataset) == 3
    assert len(mock_db.dataset_source) == 2<|MERGE_RESOLUTION|>--- conflicted
+++ resolved
@@ -181,14 +181,10 @@
     def get_dataset(self, id):
         return self.dataset.get(id, None)
 
-<<<<<<< HEAD
     def get_locations(self, dataset):
         return ['file:xxx']
 
-    def ensure_dataset_location(self, *args, **kwargs):
-=======
     def ensure_dataset_locations(self, *args, **kwargs):
->>>>>>> e3c3baaf
         return
 
     def insert_dataset(self, metadata_doc, dataset_id, dataset_type_id):
